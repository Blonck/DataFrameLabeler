# DataFrameLabeler
<<<<<<< HEAD
Using ipywidgets to label data inside jupyter

TODO:
=======
Using ipywidgests to label a pandas data frame

## TODO
* Tutorial
* Documentation
* Tests
* Packaging
* groupby
>>>>>>> 454e0617
<|MERGE_RESOLUTION|>--- conflicted
+++ resolved
@@ -1,9 +1,4 @@
 # DataFrameLabeler
-<<<<<<< HEAD
-Using ipywidgets to label data inside jupyter
-
-TODO:
-=======
 Using ipywidgests to label a pandas data frame
 
 ## TODO
@@ -11,5 +6,4 @@
 * Documentation
 * Tests
 * Packaging
-* groupby
->>>>>>> 454e0617
+* groupby